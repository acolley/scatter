--- conflicted
+++ resolved
@@ -111,17 +111,9 @@
     fn pdf(&self, wo: &Vec3<f64>, wi: &Vec3<f64>) -> f64 { 0.0 }
 
     fn sample_f(&self, wo: &Vec3<f64>) -> (Spectrum, Vec3<f64>, f64) {
-<<<<<<< HEAD
-        // let n = Vec3::z();
-        // let mut wi = *wo - n * 2.0 * (na::dot(wo, &n));
-        let wi = Vec3::new(-wo.x, -wo.y, wo.z);
-        // wi.normalize_mut();
-        (na::zero(), wi, self.pdf(wo, &wi))
-=======
         let wi = Vec3::new(-wo.x, -wo.y, wo.z);
         let L = self.fresnel.evaluate(cos_theta(wo)) * self.R / cos_theta(&wi).abs();
         (L, wi, 1.0)
->>>>>>> 9c90294b
     }
 
     /// Specular reflection only produces light in a single direction
